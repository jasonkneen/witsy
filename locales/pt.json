--- conflicted
+++ resolved
@@ -2290,11 +2290,7 @@
       }
     },
     "mcp": {
-<<<<<<< HEAD
-      "addCustomServer": "Add server",
-=======
       "addCustomServer": "Adicionar servidor MCP...",
->>>>>>> 98c0e5fb
       "confirmDelete": "Tem certeza de que deseja excluir este servidor?",
       "connectedToServers": "Conectado a {count} servidor MCP{count > 1 ? 'es' : ''}",
       "copyInstallCommand": "Você pode copiar o comando de instalação para sua área de transferência e experimentá-lo em um Terminal.",
