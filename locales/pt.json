--- conflicted
+++ resolved
@@ -1575,11 +1575,7 @@
       "structuredOutput": "Do not include in your response anything else that the response in the the following JSON schema:\n\n{'{'}jsonSchema{'}'}.\n\nDo NOT use markdown formatting, just return the JSON object as a string."
     },
     "capabilities": {
-<<<<<<< HEAD
-      "artifacts": "Quando o usuário pedir para você criar algum conteúdo (documento, resumo, código...), use a seguinte sintaxe:\n<artifact title=\"TÍTULO>\nCONTEÚDO\n</artifact>. Especialmente o código HTML embutido em artifacts pode ser visualizado automaticamente.",
-=======
       "artifacts": "Quando o usuário pedir para você criar algum conteúdo (documento, resumo, código...), use a seguinte sintaxe:\n<artifact title=\"TÍTULO>\nCONTEÚDO\n</artifact>. Especialmente o código HTML incorporado em artefatos pode ser visualizado automaticamente.",
->>>>>>> d311527f
       "mermaid": "Se for solicitado que você produza um diagrama Mermaid, seu código será exibido como um diagrama para o usuário.",
       "toolRetry": "Ao chamar ferramentas, se você receber um erro de entrada, analise o erro e tente corrigi-lo e então tente chamar a ferramenta novamente."
     },
@@ -2173,11 +2169,7 @@
         "title": "Configurações de proxy (requer reinício do aplicativo)"
       },
       "resetToDefault": "Redefinir para o valor padrão",
-<<<<<<< HEAD
-      "safeKeys": "Armazenar chaves API em armazenamento seguro do sistema",
-=======
       "safeKeys": "Armazenar chaves API no armazenamento seguro do sistema",
->>>>>>> d311527f
       "systemInstructions": "Instruções do sistema"
     },
     "chat": {
