--- conflicted
+++ resolved
@@ -2437,11 +2437,7 @@
         "twoSeconds": "2 Sekunden"
       },
       "soniox": {
-<<<<<<< HEAD
-        "cleanup": "Auto-delete transcriptions after completion"
-=======
         "cleanup": "Transkriptionen nach Abschluss automatisch löschen"
->>>>>>> 918015ad
       },
       "spokenLanguage": "Gesprochene Sprache",
       "tabs": {
