--- conflicted
+++ resolved
@@ -1618,7 +1618,6 @@
     }
   },
   "mcp": {
-<<<<<<< HEAD
     "addCustomServer": "添加 MCP 服务器…",
     "confirmDelete": "你确定要删除这个服务器吗？",
     "copyInstallCommand": "你可以复制安装命令到剪贴板并尝试在终端中运行。",
@@ -1637,21 +1636,16 @@
     "modelContextProtocol": "模型上下文协议",
     "noServersFound": "未找到 MCP 服务器。点击上方按钮添加新服务器。",
     "noTools": "无可用工具",
-=======
->>>>>>> 8a323c1f
     "oauth": {
       "success": {
         "message": "你可以关闭此窗口并返回 Witsy。",
         "title": "授权成功！"
       }
     },
-<<<<<<< HEAD
     "refreshServers": "刷新列表",
     "restartServers": "重启服务器",
     "retryWithApiKey": "看起来需要 API 密钥才能安装此服务器。你想用你的 API 密钥重试吗？否则你可以复制命令并尝试在终端中运行。",
     "server": "服务器",
-=======
->>>>>>> 8a323c1f
     "serverEditor": {
       "environmentVariables": "环境变量",
       "httpHeaders": "自定义 HTTP 头",
