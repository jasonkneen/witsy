--- conflicted
+++ resolved
@@ -1599,7 +1599,6 @@
     }
   },
   "mcp": {
-<<<<<<< HEAD
     "addCustomServer": "Aggiungi server MCP…",
     "confirmDelete": "Sei sicuro di voler eliminare questo server?",
     "copyInstallCommand": "Puoi copiare il comando di installazione negli appunti e provarlo in un Terminale.",
@@ -1628,14 +1627,6 @@
     "restartServers": "Riavvia server",
     "retryWithApiKey": "Sembra che sia necessaria una chiave API per installare questo server. Vuoi riprovare con la tua chiave API? In alternativa puoi copiare il comando e provarlo in un Terminale.",
     "server": "Server",
-=======
-    "oauth": {
-      "success": {
-        "message": "Puoi chiudere questa finestra e tornare a Witsy.",
-        "title": "Autorizzazione riuscita!"
-      }
-    },
->>>>>>> 8a323c1f
     "serverEditor": {
       "environmentVariables": "Variabili di ambiente",
       "httpHeaders": "Header HTTP Personalizzati",
