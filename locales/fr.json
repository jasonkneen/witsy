--- conflicted
+++ resolved
@@ -2268,11 +2268,7 @@
       }
     },
     "mcp": {
-<<<<<<< HEAD
-      "addCustomServer": "Add server",
-=======
       "addCustomServer": "Ajouter un serveur MCP…",
->>>>>>> 98c0e5fb
       "confirmDelete": "Êtes-vous sûr de vouloir supprimer ce serveur ?",
       "connectedToServers": "Connecté à {count} serveur{count > 1 ? 's' : ''} MCP",
       "copyInstallCommand": "Vous pouvez copier la commande d'installation dans le presse-papiers et l'essayer dans un Terminal.",
