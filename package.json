--- conflicted
+++ resolved
@@ -14,12 +14,8 @@
     "package": "electron-forge package",
     "make": "electron-forge make",
     "publish": "electron-forge publish",
-<<<<<<< HEAD
-    "lint": "eslint '**/*.ts' && echo '0 linting error' && vue-tsc --noEmit && echo '0 TypeScript error' && stylelint '**/*.{css,vue}' && echo '0 CSS error'",
+    "lint": "eslint '**/*.ts' && echo '0 linting error' && vue-tsc --noEmit --project tsconfig.lint.json && echo '0 TypeScript error' && stylelint '**/*.{css,vue}' && echo '0 CSS error'",
     "lint:css": "stylelint '**/*.{css,vue}'",
-=======
-    "lint": "eslint '**/*.ts' && echo '0 linting error' && vue-tsc --noEmit --project tsconfig.lint.json && echo '0 TypeScript error'",
->>>>>>> b0763061
     "lint:watch": "node build/lint-watch.mjs",
     "credits": "npx @opengovsg/credits-generator",
     "cli": "tsx src/cli/main.ts",
