--- conflicted
+++ resolved
@@ -1,12 +1,8 @@
 
 import { vi, beforeAll, beforeEach, expect, test, afterAll, Mock } from 'vitest'
 import { enableAutoUnmount, mount, VueWrapper } from '@vue/test-utils'
-<<<<<<< HEAD
 import { nextTick } from 'vue'
-import { createDialogMock, createI18nMock } from '../mocks'
-=======
 import { createI18nMock } from '../mocks'
->>>>>>> f879593d
 import { useWindowMock } from '../mocks/window'
 import { stubTeleport } from '../mocks/stubs'
 import { store } from '../../src/services/store'
