<template>
  <div class="artifact panel">
    <div class="panel-header">
      <label>{{ title }}</label>
<<<<<<< HEAD
      <ScanEyeIcon class="icon preview" @click="toggleHtml" v-if="isHtml && !previewHtml" />
      <EyeOffIcon class="icon preview" @click="toggleHtml" v-if="isHtml && previewHtml" />
      <ClipboardCheckIcon class="icon" v-if="copying" />
      <ClipboardIcon class="icon" @click="onCopy" v-else />
      <DownloadIcon class="icon" @click="onDownload" />
=======
      <BIconPlayBtn class="icon preview" @click="toggleHtml" v-if="isHtml && !previewHtml" />
      <BIconStopBtn class="icon preview" @click="toggleHtml" v-if="isHtml && previewHtml" />
      <BIconClipboardCheck class="icon" v-if="copying" />
      <BIconClipboard class="icon" @click="onCopy" v-else />
      <div class="icon download" @click="onDownloadClick" ref="downloadButton">
        <BIconDownload />
      </div>
>>>>>>> d311527f
    </div>
    <div class="panel-body" ref="panelBody">
      <iframe sandbox="allow-scripts allow-same-origin allow-forms" v-if="isHtml && previewHtml" :srcdoc="html" style="width: 100%; height: 400px; border: none;" />
      <MessageItemBody :message="message" show-tool-calls="never" v-else />
    </div>

    <ContextMenu 
      v-if="showDownloadMenu" 
      @close="closeDownloadMenu"
      :actions="downloadMenuActions" 
      @action-clicked="onDownloadFormat"
      :x="downloadMenuX" 
      :y="downloadMenuY" 
      position="below"
    />
    
  </div>
</template>

<script setup lang="ts">

<<<<<<< HEAD
import { ClipboardCheckIcon, ClipboardIcon, DownloadIcon, EyeOffIcon, ScanEyeIcon } from 'lucide-vue-next'
import { computed, onMounted, ref } from 'vue'
import Message from '../models/message'
=======
import { removeMarkdown } from '@excalidraw/markdown-to-text'
import { computed, onMounted, ref } from 'vue'
import Message from '../models/message'
import { exportToPdf } from '../services/pdf'
>>>>>>> d311527f
import { store } from '../services/store'
import ContextMenu from './ContextMenu.vue'
import MessageItemBody from './MessageItemBody.vue'

const previewHtml = ref(false)
const copying = ref(false)
const downloadButton = ref<HTMLElement>(null)
const panelBody = ref<HTMLElement>(null)
const showDownloadMenu = ref(false)
const downloadMenuX = ref(0)
const downloadMenuY = ref(0)

const downloadMenuActions = computed(() => {
  if (isHtml.value) {
    return [
      { label: 'HTML', action: 'raw', disabled: false },
      { label: 'PDF', action: 'pdf', disabled: false },
    ]
  } else {
    return [
      { label: 'Text', action: 'text', disabled: false },
      { label: 'Markdown', action: 'raw', disabled: false },
      { label: 'PDF', action: 'pdf', disabled: false },
    ]
  }
})

const props = defineProps({
  title: {
    type: String,
    required: true,
  },
  content: {
    type: String,
    required: true,
  },
})

const isHtml = computed(() => {
  const content = props.content.trim()
  if (content.startsWith('```html') && content.endsWith('```')) {
    return true
  }
  // Also detect HTML content without language specifier
  if (content.startsWith('```') && content.endsWith('```')) {
    const innerContent = content.slice(content.indexOf('\n') + 1, -3).trim()
    return innerContent.startsWith('<!DOCTYPE html') || innerContent.startsWith('<html')
  }
  if (content.startsWith('<!DOCTYPE html') || content.startsWith('<html')) {
    return true
  }
  return false
})

const message = computed(() => new Message('assistant', props.content))

const html = computed(() => {
  const content = props.content.trim()
  if (content.startsWith('```html') && content.endsWith('```')) {
    return content.slice(8, -3).trim()
  }
  // Handle HTML content without language specifier
  if (content.startsWith('```') && content.endsWith('```')) {
    const innerContent = content.slice(content.indexOf('\n') + 1, -3).trim()
    if (innerContent.startsWith('<!DOCTYPE html') || innerContent.startsWith('<html')) {
      return innerContent
    }
  }
  if (content.startsWith('<!DOCTYPE html') || content.startsWith('<html')) {
    return content
  }
  return ''
})

onMounted(() => {
  previewHtml.value = store.config.appearance.chat.autoPreview.html ?? true
})

const content = () => {
  let content = props.content.trim()
  if (content.startsWith('```') && content.endsWith('```')) {
    content = content.slice(content.indexOf('\n') + 1, -3).trim()
  }
  return content
}

const toggleHtml = () => {
  previewHtml.value = !previewHtml.value
}

const onCopy = () => {
  copying.value = true
  navigator.clipboard.writeText(content())
  setTimeout(() => {
    copying.value = false
  }, 1000)
}

const onDownloadClick = () => {
  if (showDownloadMenu.value) {
    closeDownloadMenu()
  } else {
    showDownloadContextMenu()
  }
}

const showDownloadContextMenu = () => {
  showDownloadMenu.value = true
  const rcButton = downloadButton.value.getBoundingClientRect()
  downloadMenuX.value = rcButton.left - 120
  downloadMenuY.value = rcButton.bottom + 5
}

const closeDownloadMenu = () => {
  showDownloadMenu.value = false
}

const addExtension = (filename: string, extension: string): string => {
  if (filename.lastIndexOf('.') <= filename.length - 5) {
    return filename + extension
  } else {
    return filename.replace(/\.[^.]+$/, extension)
  }
}

const onDownloadFormat = async (action: string) => {
  // close menu
  closeDownloadMenu()
  
  let filename = props.title
  let fileContent = ''

  switch (action) {
    case 'text':
      fileContent = removeMarkdown(content(), {
        listUnicodeChar: false,
        gfm: true,
        useImgAltText: true,
      })
      filename = addExtension(filename, '.txt')
      break

    case 'raw':
      fileContent = content()
      filename = addExtension(filename, isHtml.value ? '.html' : '.md')
      break

    case 'pdf':
      try {

        // For HTML content, export the iframe content directly
        if (isHtml.value && previewHtml.value) {
          const iframe = panelBody.value?.querySelector('iframe') as HTMLIFrameElement
          if (!iframe) {
            console.error('Could not find iframe element')
            return
          }
          
          // Get the actual HTML document from inside the iframe
          const iframeDoc = iframe.contentDocument || iframe.contentWindow?.document
          if (!iframeDoc) {
            console.error('Could not access iframe content')
            return
          }
          
          // Export the entire HTML document from the iframe
          await exportToPdf({
            title: filename.replace(/\.[^.]+$/, ''),
            element: iframeDoc.documentElement, // This gets the <html> element with all its content
          })
          
          return
        }

        // For markdown content, create proper message structure
        const message = panelBody.value.closest('.message') as HTMLElement
        const classList = Array.from(message.classList)

        // dummy message
        const msg = document.createElement('div')
        classList.forEach(cls => msg.classList.add(cls))
        const body = msg.appendChild(document.createElement('div'))
        body.classList.add('body')
        const content = body.appendChild(document.createElement('div'))
        content.classList.add('message-content')
        content.innerHTML = 
          (props.title.length ? `<div class="text variable-font-size"><h1>${props.title}</h1></div>` : '')
          + panelBody.value.outerHTML

        await exportToPdf({
          title: filename.replace(/\.[^.]+$/, ''),
          element: msg,
        })
        
      } catch (error) {
        console.error('Failed to generate PDF:', error)
        return
      }

      // exportToPdf is already doing the save
      return
  }

  // Save file using the API for text and markdown
  window.api.file.save({
    contents: window.api.base64.encode(fileContent),
    properties: {
      filename,
      prompt: true
    }
  })
}

</script>

<style scoped>

.panel.artifact {
  
  margin: 1rem 0rem;
  padding: 0rem;
  background-color: var(--background-color);

  .panel-header {
    padding: 0.75rem 1rem;
    border-bottom: 1px solid var(--border-color);
    gap: 0.5rem;

    label {
      font-size: 0.95em;
    }
    
    .icon {
      fill: none;
      width: var(--icon-md);
      height: var(--icon-md);
    }
  }

  .panel-body {
    padding: 1rem;
    padding-top: 0.25rem;
    padding-bottom: 0rem;

    &:has(iframe) {
      padding: 0rem;
    }

    &:deep() {
      .text hr:first-child, .text hr:last-child {
        display: none;
      }
      h1:first-of-type {
        border-top: 0;
        margin-top: 0;
      }
    }

    iframe {
      height: 500px !important;
    }
  }
}


</style><|MERGE_RESOLUTION|>--- conflicted
+++ resolved
@@ -2,21 +2,13 @@
   <div class="artifact panel">
     <div class="panel-header">
       <label>{{ title }}</label>
-<<<<<<< HEAD
       <ScanEyeIcon class="icon preview" @click="toggleHtml" v-if="isHtml && !previewHtml" />
       <EyeOffIcon class="icon preview" @click="toggleHtml" v-if="isHtml && previewHtml" />
       <ClipboardCheckIcon class="icon" v-if="copying" />
       <ClipboardIcon class="icon" @click="onCopy" v-else />
-      <DownloadIcon class="icon" @click="onDownload" />
-=======
-      <BIconPlayBtn class="icon preview" @click="toggleHtml" v-if="isHtml && !previewHtml" />
-      <BIconStopBtn class="icon preview" @click="toggleHtml" v-if="isHtml && previewHtml" />
-      <BIconClipboardCheck class="icon" v-if="copying" />
-      <BIconClipboard class="icon" @click="onCopy" v-else />
       <div class="icon download" @click="onDownloadClick" ref="downloadButton">
-        <BIconDownload />
+        <DownloadIcon class="icon"/>
       </div>
->>>>>>> d311527f
     </div>
     <div class="panel-body" ref="panelBody">
       <iframe sandbox="allow-scripts allow-same-origin allow-forms" v-if="isHtml && previewHtml" :srcdoc="html" style="width: 100%; height: 400px; border: none;" />
@@ -38,16 +30,11 @@
 
 <script setup lang="ts">
 
-<<<<<<< HEAD
+import { removeMarkdown } from '@excalidraw/markdown-to-text'
 import { ClipboardCheckIcon, ClipboardIcon, DownloadIcon, EyeOffIcon, ScanEyeIcon } from 'lucide-vue-next'
 import { computed, onMounted, ref } from 'vue'
 import Message from '../models/message'
-=======
-import { removeMarkdown } from '@excalidraw/markdown-to-text'
-import { computed, onMounted, ref } from 'vue'
-import Message from '../models/message'
 import { exportToPdf } from '../services/pdf'
->>>>>>> d311527f
 import { store } from '../services/store'
 import ContextMenu from './ContextMenu.vue'
 import MessageItemBody from './MessageItemBody.vue'
