--- conflicted
+++ resolved
@@ -125,12 +125,8 @@
 const env = ref<strDict>({})
 const headers = ref<strDict>({})
 const apiKey = ref('')
-<<<<<<< HEAD
-const selectedVar: Ref<{ key: string, value: string }> = ref(null)
+const selectedVar = ref<McpServerVariable>(null)
 const title = ref('')
-=======
-const selectedVar = ref<McpServerVariable>(null)
->>>>>>> 8b640068
 
 const props = defineProps({
   server: {
@@ -296,7 +292,7 @@
       url: url.value,
       cwd: cwd.value,
       env: JSON.parse(JSON.stringify(env.value)),
-<<<<<<< HEAD
+      headers: JSON.parse(JSON.stringify(headers.value)),
     }
 
     // include title only when non-empty or when it existed before (allows deletion)
@@ -305,10 +301,6 @@
     }
 
     emit('save', payload)
-=======
-      headers: JSON.parse(JSON.stringify(headers.value)),
-    })
->>>>>>> 8b640068
 
   }
 
